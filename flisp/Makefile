--- conflicted
+++ resolved
@@ -1,4 +1,5 @@
-include ../Make.inc.Linux64
+NBITS = $(shell (test -e ../nbits || $(CC) ../nbits.c -o ../nbits) && ../nbits)
+include ../Make.inc.$(shell uname)
 
 CC = gcc
 
@@ -11,11 +12,7 @@
 LLTDIR = ../lib
 LLT = $(LLTDIR)/libllt.a
 
-<<<<<<< HEAD
-FLAGS = -falign-functions -Wall -Wno-strict-aliasing -I$(LLTDIR) $(CFLAGS) $(CONFIG) -DUSE_COMPUTED_GOTO $(LIBDIRS:%=-L%)
-=======
 FLAGS = -falign-functions -Wall -Wno-strict-aliasing -I$(LLTDIR) $(CFLAGS) $(CONFIG) -DUSE_COMPUTED_GOTO $(HFILEDIRS:%=-I%) $(LIBDIRS:%=-L%) -fvisibility=hidden
->>>>>>> d7186583
 LIBFILES = $(LLT)
 LIBS = $(LIBFILES) -lm -lgc
 
