/*
  Generic Functions
  . method table and lookup
  . GF constructor, add_method
  . dispatch
  . static parameter inference
  . method specialization, invoking type inference
*/
#include <stdlib.h>
#include <string.h>
#include <assert.h>
#ifdef __WIN32__
#include <malloc.h>
#endif
#include "julia.h"
#include "builtin_proto.h"

#define ENABLE_INFERENCE

// debugging options
//#define TRACE_INFERENCE
//#define JL_TRACE
//#define JL_GF_PROFILE

static jl_methtable_t *new_method_table(jl_sym_t *name)
{
    jl_methtable_t *mt = (jl_methtable_t*)allocobj(sizeof(jl_methtable_t));
    mt->type = (jl_type_t*)jl_methtable_type;
    mt->name = name;
    mt->defs = JL_NULL;
    mt->cache = JL_NULL;
    mt->cache_arg1 = JL_NULL;
    mt->cache_targ = JL_NULL;
    mt->max_args = 0;
#ifdef JL_GF_PROFILE
    mt->ncalls = 0;
#endif
    return mt;
}

static int cache_match_by_type(jl_value_t **types, size_t n, jl_tuple_t *sig,
                               int va)
{
    if (!va && n > jl_tuple_len(sig))
        return 0;
    if (jl_tuple_len(sig) > n) {
        if (!(n == jl_tuple_len(sig)-1 && va))
            return 0;
    }
    size_t i;
    for(i=0; i < n; i++) {
        jl_value_t *decl = jl_tupleref(sig, i);
        if (i == jl_tuple_len(sig)-1) {
            if (va) {
                jl_value_t *t = jl_tparam0(decl);
                for(; i < n; i++) {
                    if (!jl_subtype(types[i], t, 0))
                        return 0;
                }
                return 1;
            }
        }
        jl_value_t *a = types[i];
        if (jl_is_tuple(decl)) {
            // tuples don't have to match exactly, to avoid caching
            // signatures for tuples of every length
            if (!jl_subtype(a, decl, 0))
                return 0;
        }
        else if (jl_is_tag_type(a) && jl_is_tag_type(decl) &&
                 ((jl_tag_type_t*)decl)->name == jl_type_type->name &&
                 ((jl_tag_type_t*)a   )->name == jl_type_type->name) {
            jl_value_t *tp0 = jl_tparam0(decl);
            if (tp0 == (jl_value_t*)jl_typetype_tvar) {
                // in the case of Type{T}, the types don't have
                // to match exactly either. this is cached as Type{T}.
                // analogous to the situation with tuples.
            }
            else {
                if (!jl_types_equal(jl_tparam0(a), tp0))
                    return 0;
            }
        }
        else if (decl == (jl_value_t*)jl_any_type) {
        }
        else {
            if (!jl_types_equal(a, decl))
                return 0;
        }
    }
    return 1;
}

static inline int cache_match(jl_value_t **args, size_t n, jl_tuple_t *sig,
                              int va)
{
    // NOTE: This function is a huge performance hot spot!!
    if (jl_tuple_len(sig) > n) {
        if (n != jl_tuple_len(sig)-1)
            return 0;
    }
    size_t i;
    for(i=0; i < n; i++) {
        jl_value_t *decl = jl_tupleref(sig, i);
        if (i == jl_tuple_len(sig)-1) {
            if (va) {
                jl_value_t *t = jl_tparam0(decl);
                for(; i < n; i++) {
                    if (!jl_subtype(args[i], t, 1))
                        return 0;
                }
                return 1;
            }
        }
        jl_value_t *a = args[i];
        if (jl_is_tuple(decl)) {
            // tuples don't have to match exactly, to avoid caching
            // signatures for tuples of every length
            if (!jl_is_tuple(a) || !jl_subtype(a, decl, 1))
                return 0;
        }
        else if (jl_is_type_type(decl) &&
                 jl_is_nontuple_type(a)) {   //***
            jl_value_t *tp0 = jl_tparam0(decl);
            if (tp0 == (jl_value_t*)jl_typetype_tvar) {
                // in the case of Type{T}, the types don't have
                // to match exactly either. this is cached as Type{T}.
                // analogous to the situation with tuples.
            }
            else {
                if (a!=tp0 && !jl_types_equal(a,tp0))
                    return 0;
            }
        }
        else if (decl == (jl_value_t*)jl_any_type) {
        }
        else {
            /*
              we know there are only concrete types here, and types are
              hash-consed, so pointer comparison should work.
            */
            if ((jl_value_t*)jl_typeof(a) != decl)
                return 0;
        }
    }
    return 1;
}

static inline
jl_methlist_t *mtcache_hash_lookup(jl_array_t *a, jl_value_t *ty, int tparam)
{
    uptrint_t uid;
    if ((jl_is_struct_type(ty) && (uid = ((jl_struct_type_t*)ty)->uid)) ||
        (jl_is_bits_type(ty)   && (uid = ((jl_bits_type_t*)ty)->uid))) {
        jl_methlist_t *ml = (jl_methlist_t*)jl_cellref(a, uid & (a->length-1));
        if (ml && ml!=JL_NULL) {
            jl_value_t *t = jl_tupleref(ml->sig, 0);
            if (tparam) t = jl_tparam0(t);
            if (t == ty)
                return ml;
        }
    }
    return JL_NULL;
}

static void mtcache_rehash(jl_array_t **pa)
{
    size_t len = (*pa)->length;
    jl_value_t **d = (jl_value_t**)(*pa)->data;
    jl_array_t *n = jl_alloc_cell_1d(len*2);
    jl_value_t **nd = (jl_value_t**)n->data;
    size_t i;
    for(i=0; i < len; i++) {
        jl_methlist_t *ml = (jl_methlist_t*)d[i];
        if (ml && ml!=JL_NULL) {
            jl_value_t *t = jl_tupleref(ml->sig,0);
            if (jl_is_type_type(t))
                t = jl_tparam0(t);
            uptrint_t uid;
            if (jl_is_struct_type(t))
                uid = ((jl_struct_type_t*)t)->uid;
            else
                uid = ((jl_bits_type_t*)t)->uid;
            nd[uid & (len*2-1)] = (jl_value_t*)ml;
        }
    }
    *pa = n;
}

static jl_methlist_t **mtcache_hash_bp(jl_array_t **pa, jl_value_t *ty,
                                       int tparam)
{
    uptrint_t uid;
    if ((jl_is_struct_type(ty) && (uid = ((jl_struct_type_t*)ty)->uid)) ||
        (jl_is_bits_type(ty)   && (uid = ((jl_bits_type_t*)ty)->uid))) {
        while (1) {
            jl_methlist_t **pml = (jl_methlist_t**)&jl_cellref(*pa, uid & ((*pa)->length-1));
            if (*pml == NULL || *pml == JL_NULL) {
                *pml = JL_NULL;
                return pml;
            }
            jl_value_t *t = jl_tupleref((*pml)->sig,0);
            if (tparam) t = jl_tparam0(t);
            if (t == ty)
                return pml;
            mtcache_rehash(pa);
        }
    }
    return NULL;
}

/*
  Method caches are divided into three parts: one for signatures where
  the first argument is a singleton kind (Type{Foo}), one indexed by the
  UID of the first argument's type in normal cases, and a fallback
  table of everything else.
*/
static jl_function_t *jl_method_table_assoc_exact_by_type(jl_methtable_t *mt,
                                                          jl_tuple_t *types)
{
    jl_methlist_t *ml = JL_NULL;
    if (jl_tuple_len(types) > 0) {
        jl_value_t *ty = jl_t0(types);
        if (jl_is_type_type(ty)) {
            jl_value_t *a0 = jl_tparam0(ty);
            if (mt->cache_targ != JL_NULL) {
                ml = mtcache_hash_lookup(mt->cache_targ, a0, 1);
                if (ml!=JL_NULL)
                    goto mt_assoc_bt_lkup;
            }
        }
        if (mt->cache_arg1 != JL_NULL) {
            ml = mtcache_hash_lookup(mt->cache_arg1, ty, 0);
        }
    }
    if (ml == JL_NULL)
        ml = mt->cache;
 mt_assoc_bt_lkup:
    while (ml != JL_NULL) {
        if (cache_match_by_type(&jl_tupleref(types,0), jl_tuple_len(types),
                                (jl_tuple_t*)ml->sig, ml->va)) {
            return ml->func;
        }
        ml = ml->next;
    }
    return jl_bottom_func;
}

static jl_function_t *jl_method_table_assoc_exact(jl_methtable_t *mt,
                                                  jl_value_t **args, size_t n)
{
    // NOTE: This function is a huge performance hot spot!!
    jl_methlist_t *ml = JL_NULL;
    if (n > 0) {
        jl_value_t *a0 = args[0];
        jl_value_t *ty = (jl_value_t*)jl_typeof(a0);
        if (ty == (jl_value_t*)jl_struct_kind ||
            ty == (jl_value_t*)jl_bits_kind) {
            if (mt->cache_targ != JL_NULL) {
                ml = mtcache_hash_lookup(mt->cache_targ, a0, 1);
                if (ml != JL_NULL)
                    goto mt_assoc_lkup;
            }
        }
        if (mt->cache_arg1 != JL_NULL) {
            ml = mtcache_hash_lookup(mt->cache_arg1, ty, 0);
            if (ml != JL_NULL) {
                if (ml->next==JL_NULL && n==1 && jl_tuple_len(ml->sig)==1)
                    return ml->func;
                if (n==2) {
                    // some manually-unrolled common special cases
                    jl_value_t *a1 = args[1];
                    jl_methlist_t *mn = ml;
                    if (jl_tuple_len(mn->sig)==2 &&
                        jl_tupleref(mn->sig,1)==(jl_value_t*)jl_typeof(a1))
                        return mn->func;
                    mn = mn->next;
                    if (mn!=JL_NULL && jl_tuple_len(mn->sig)==2 &&
                        jl_tupleref(mn->sig,1)==(jl_value_t*)jl_typeof(a1))
                        return mn->func;
                }
            }
        }
    }
    if (ml == JL_NULL)
        ml = mt->cache;
 mt_assoc_lkup:
    while (ml != JL_NULL) {
        if (jl_tuple_len(ml->sig) == n || ml->va) {
            if (cache_match(args, n, (jl_tuple_t*)ml->sig, ml->va)) {
                return ml->func;
            }
        }
        ml = ml->next;
    }
    return jl_bottom_func;
}

// return a new lambda-info that has some extra static parameters
// merged in.
jl_lambda_info_t *jl_add_static_parameters(jl_lambda_info_t *l, jl_tuple_t *sp)
{
    JL_GC_PUSH(&sp);
    if (jl_tuple_len(l->sparams) > 0)
        sp = jl_tuple_append(sp, l->sparams);
    jl_lambda_info_t *nli = jl_new_lambda_info(l->ast, sp);
    nli->name = l->name;
    nli->fptr = l->fptr;
    nli->module = l->module;
    nli->file = l->file;
    nli->line = l->line;
    JL_GC_POP();
    return nli;
}

JL_CALLABLE(jl_trampoline);

jl_function_t *jl_instantiate_method(jl_function_t *f, jl_tuple_t *sp)
{
    if (f->linfo == NULL)
        return f;
    jl_function_t *nf = jl_new_closure(f->fptr, f->env, NULL);
    JL_GC_PUSH(&nf);
    nf->linfo = jl_add_static_parameters(f->linfo, sp);
    JL_GC_POP();
    return nf;
}

// make a new method that calls the generated code from the given linfo
jl_function_t *jl_reinstantiate_method(jl_function_t *f, jl_lambda_info_t *li)
{
    return jl_new_closure(NULL, f->env, li);
}

static
jl_methlist_t *jl_method_list_insert(jl_methlist_t **pml, jl_tuple_t *type,
                                     jl_function_t *method, jl_tuple_t *tvars,
                                     int check_amb);

static
jl_function_t *jl_method_cache_insert(jl_methtable_t *mt, jl_tuple_t *type,
                                      jl_function_t *method)
{
    jl_methlist_t **pml = &mt->cache;
    if (jl_tuple_len(type) > 0) {
        jl_value_t *t0 = jl_t0(type);
        uptrint_t uid=0;
        // if t0 != jl_typetype_type and the argument is Type{...}, this
        // method has specializations for singleton kinds and we use
        // the table indexed for that purpose.
        if (t0 != (jl_value_t*)jl_typetype_type && jl_is_type_type(t0)) {
            jl_value_t *a0 = jl_tparam0(t0);
            if (jl_is_struct_type(a0))
                uid = ((jl_struct_type_t*)a0)->uid;
            else if (jl_is_bits_type(a0))
                uid = ((jl_bits_type_t*)a0)->uid;
            if (uid > 0) {
                if (mt->cache_targ == JL_NULL)
                    mt->cache_targ = jl_alloc_cell_1d(16);
                pml = mtcache_hash_bp(&mt->cache_targ, a0, 1);
                goto ml_do_insert;
            }
        }
        if (jl_is_struct_type(t0))
            uid = ((jl_struct_type_t*)t0)->uid;
        else if (jl_is_bits_type(t0))
            uid = ((jl_bits_type_t*)t0)->uid;
        if (uid > 0) {
            if (mt->cache_arg1 == JL_NULL)
                mt->cache_arg1 = jl_alloc_cell_1d(16);
            pml = mtcache_hash_bp(&mt->cache_arg1, t0, 0);
        }
    }
 ml_do_insert:
    return jl_method_list_insert(pml, type, method, jl_null, 0)->func;
}

#if defined(JL_TRACE) || defined(TRACE_INFERENCE)
static char *type_summary(jl_value_t *t)
{
    if (jl_is_tuple(t)) return "Tuple";
    if (jl_is_some_tag_type(t))
        return ((jl_tag_type_t*)t)->name->name->name;
    JL_PRINTF(JL_STDERR, "unexpected argument type: ");
    jl_show(jl_stderr_obj(), t);
    JL_PRINTF(JL_STDERR, "\n");
    assert(0);
    return NULL;
}
#endif

#ifdef TRACE_INFERENCE
static void print_sig(jl_tuple_t *type)
{
    size_t i;
    for(i=0; i < jl_tuple_len(type); i++) {
        if (i > 0) JL_PRINTF(JL_STDERR, ", ");
        jl_value_t *v = jl_tupleref(type,i);
        if (jl_is_tuple(v)) {
            JL_PUTC('(', JL_STDERR);
            print_sig((jl_tuple_t*)v);
            JL_PUTC(')', JL_STDERR);
        }
        else {
            JL_PRINTF(JL_STDERR, "%s", type_summary(v));
        }
    }
}
#endif

extern jl_function_t *jl_typeinf_func;

/*
  run type inference on lambda "li" in-place, for given argument types.
  "def" is the original method definition of which this is an instance;
  can be equal to "li" if not applicable.
*/
int jl_in_inference = 0;
void jl_type_infer(jl_lambda_info_t *li, jl_tuple_t *argtypes,
                   jl_lambda_info_t *def)
{
    int last_ii = jl_in_inference;
    jl_in_inference = 1;
    if (jl_typeinf_func != NULL) {
        // TODO: this should be done right before code gen, so if it is
        // interrupted we can try again the next time the function is
        // called
        assert(li->inInference == 0);
        li->inInference = 1;
        jl_value_t *fargs[4];
        fargs[0] = (jl_value_t*)li;
        fargs[1] = (jl_value_t*)argtypes;
        fargs[2] = (jl_value_t*)jl_null;
        fargs[3] = (jl_value_t*)def;
#ifdef TRACE_INFERENCE
        JL_PRINTF(JL_STDERR,"inference on %s(", li->name->name);
        print_sig(argtypes);
        JL_PRINTF(JL_STDERR, ")\n");
#endif
#ifdef ENABLE_INFERENCE
        jl_value_t *newast = jl_apply(jl_typeinf_func, fargs, 4);
        li->ast = jl_tupleref(newast, 0);
        li->inferred = 1;
#endif
        li->inInference = 0;
    }
    jl_in_inference = last_ii;
}

static jl_value_t *nth_slot_type(jl_tuple_t *sig, size_t i)
{
    size_t len = jl_tuple_len(sig);
    if (len == 0)
        return NULL;
    if (i < len-1)
        return jl_tupleref(sig, i);
    if (jl_is_seq_type(jl_tupleref(sig,len-1))) {
        return jl_tparam0(jl_tupleref(sig,len-1));
    }
    if (i == len-1)
        return jl_tupleref(sig, i);
    return NULL;
}

static int very_general_type(jl_value_t *t)
{
    return (t && (t==(jl_value_t*)jl_any_type ||
                  (jl_is_typevar(t) &&
                   ((jl_tvar_t*)t)->ub==(jl_value_t*)jl_any_type)));
}

static int tuple_all_Any(jl_tuple_t *t)
{
    for(int i=0; i < jl_tuple_len(t); i++) {
        if (jl_tupleref(t,i) != (jl_value_t*)jl_any_type)
            return 0;
    }
    return 1;
}

static int is_kind(jl_value_t *v)
{
    return (v==(jl_value_t*)jl_union_kind || v==(jl_value_t*)jl_struct_kind ||
            v==(jl_value_t*)jl_bits_kind || v==(jl_value_t*)jl_typector_type ||
            v==(jl_value_t*)jl_tag_kind);
}

static jl_value_t *ml_matches(jl_methlist_t *ml, jl_value_t *type,
                              jl_sym_t *name, int lim);

static jl_function_t *cache_method(jl_methtable_t *mt, jl_tuple_t *type,
                                   jl_function_t *method, jl_tuple_t *decl,
                                   jl_tuple_t *sparams)
{
    size_t i;
    int need_guard_entries = 0;
    jl_value_t *temp=NULL;
    jl_function_t *newmeth=NULL;
    JL_GC_PUSH(&type, &temp, &newmeth);

    for (i=0; i < jl_tuple_len(type); i++) {
        jl_value_t *elt = jl_tupleref(type,i);
        jl_value_t *decl_i = nth_slot_type(decl,i);
        int set_to_any = 0;
        if (decl_i == jl_ANY_flag) {
            // don't specialize on slots marked ANY
            temp = jl_tupleref(type, i);
            jl_tupleset(type, i, (jl_value_t*)jl_any_type);
            int nintr=0;
            jl_methlist_t *curr = mt->defs;
            // if this method is the only match even with the current slot
            // set to Any, then it is safe to cache it that way.
            while (curr != JL_NULL && curr->func!=method) {
                if (jl_type_intersection((jl_value_t*)curr->sig,
                                         (jl_value_t*)type) !=
                    (jl_value_t*)jl_bottom_type) {
                    nintr++;
                    break;
                }
                curr = curr->next;
            }
            if (nintr) {
                // TODO: even if different specializations of this slot need
                // separate cache entries, have them share code.
                jl_tupleset(type, i, temp);
            }
            else {
                set_to_any = 1;
            }
        }
        if (set_to_any) {
        }
        else if (jl_is_tuple(elt)) {
            /*
              don't cache tuple type exactly; just remember that it was
              a tuple, unless the declaration asks for something more
              specific. determined with a type intersection.
            */
            int might_need_guard=0;
            temp = jl_tupleref(type, i);
            if (i < jl_tuple_len(decl)) {
                jl_value_t *declt = jl_tupleref(decl,i);
                // for T..., intersect with T
                if (jl_is_seq_type(declt))
                    declt = jl_tparam0(declt);
                if (declt == (jl_value_t*)jl_tuple_type ||
                    jl_subtype((jl_value_t*)jl_tuple_type, declt, 0)) {
                    // don't specialize args that matched (Any...) or Any
                    jl_tupleset(type, i, (jl_value_t*)jl_tuple_type);
                    might_need_guard = 1;
                }
                else {
                    declt = jl_type_intersection(declt,
                                                 (jl_value_t*)jl_tuple_type);
                    if (jl_tuple_len(elt) > 3 ||
                        tuple_all_Any((jl_tuple_t*)declt)) {
                        jl_tupleset(type, i, declt);
                        might_need_guard = 1;
                    }
                }
            }
            else {
                jl_tupleset(type, i, (jl_value_t*)jl_tuple_type);
                might_need_guard = 1;
            }
            assert(jl_tupleref(type,i) != (jl_value_t*)jl_bottom_type);
            if (might_need_guard) {
                jl_methlist_t *curr = mt->defs;
                // can't generalize type if there's an overlapping definition
                // with typevars.
                // TODO: it seems premature to take these intersections
                // before the whole signature has been generalized.
                // example ((T...,),S,S,S,S,S,S,S,S,S,S,S,S,S,S,S,S,...)
                while (curr != JL_NULL && curr->func!=method) {
                    if (curr->tvars!=jl_null &&
                        jl_type_intersection((jl_value_t*)curr->sig,
                                             (jl_value_t*)type) !=
                        (jl_value_t*)jl_bottom_type) {
                        jl_tupleset(type, i, temp);
                        might_need_guard = 0;
                        break;
                    }
                    curr = curr->next;
                }
            }
            if (might_need_guard) {
                jl_methlist_t *curr = mt->defs;
                while (curr != JL_NULL && curr->func!=method) {
                    jl_tuple_t *sig = curr->sig;
                    if (jl_tuple_len(sig) > i &&
                        jl_is_tuple(jl_tupleref(sig,i))) {
                        need_guard_entries = 1;
                        break;
                    }
                    curr = curr->next;
                }
            }
        }
        else if (jl_is_type_type(elt) && jl_is_type_type(jl_tparam0(elt))) {
            /*
              actual argument was Type{...}, we computed its type as
              Type{Type{...}}. we must avoid unbounded nesting here, so
              cache the signature as Type{T}, unless something more
              specific like Type{Type{Int32}} was actually declared.
              this can be determined using a type intersection.
            */
            if (i < jl_tuple_len(decl)) {
                jl_value_t *declt = jl_tupleref(decl,i);
                // for T..., intersect with T
                if (jl_is_seq_type(declt))
                    declt = jl_tparam0(declt);
                jl_tupleset(type, i,
                            jl_type_intersection(declt, (jl_value_t*)jl_typetype_type));
            }
            else {
                jl_tupleset(type, i, (jl_value_t*)jl_typetype_type);
            }
            assert(jl_tupleref(type,i) != (jl_value_t*)jl_bottom_type);
        }
        else if (jl_is_type_type(elt) && very_general_type(decl_i)) {
            /*
              here's a fairly complex heuristic: if this argument slot's
              declared type is Any, and no definition overlaps with Type
              for this slot, then don't specialize for every Type that
              might be passed.
              Since every type x has its own type Type{x}, this would be
              excessive specialization for an Any slot.
              
              TypeConstructors are problematic because they can be alternate
              representations of any type. Extensionally, TC == TC.body, but
              typeof(TC) != typeof(TC.body). This creates an ambiguity:
              Type{TC} is type-equal to Type{TC.body}, yet a slot
              x::TypeConstructor matches the first but not the second, while
              also matching all other TypeConstructors. This means neither
              Type{TC} nor TypeConstructor is more specific.
              
              To solve this, we identify "kind slots", which are slots
              for which some definition specifies a kind (e.g. AbstractKind).
              Those tend to be in reflective functions that look at types
              themselves. For these slots we specialize on jl_typeof(T) instead
              of Type{T}, i.e. the kind of the type rather than the specific
              type.
            */
            int ok=1, kindslot=0;
            jl_methlist_t *curr = mt->defs;
            jl_value_t *kind = (jl_value_t*)jl_typeof(jl_tparam0(elt));
            while (curr != JL_NULL) {
                jl_value_t *slottype = nth_slot_type(curr->sig, i);
                if (slottype && curr->func!=method) {
                    if (slottype == kind) {
                        ok=0;
                        break;
                    }
                    if (is_kind(slottype))
                        kindslot=1;
                }
                curr = curr->next;
            }
            if (ok) {
                if (kindslot) {
                    jl_tupleset(type, i, kind);
                }
                else {
                    curr = mt->defs;
                    while (curr != JL_NULL) {
                        jl_value_t *slottype = nth_slot_type(curr->sig, i);
                        if (slottype && curr->func!=method) {
                            if (!very_general_type(slottype) &&
                                jl_type_intersection(slottype, (jl_value_t*)jl_type_type) !=
                                (jl_value_t*)jl_bottom_type) {
                                ok=0;
                                break;
                            }
                        }
                        curr = curr->next;
                    }
                    if (ok) {
                        jl_tupleset(type, i, jl_typetype_type);
                    }
                }
            }
        }
        else if (is_kind(decl_i)) {
            // if a slot is specialized for a particular kind, it can be
            // considered a reflective method and so only needs to be
            // specialized for type representation, not type extent.
            jl_methlist_t *curr = mt->defs;
            int ok=1;
            while (curr != JL_NULL) {
                jl_value_t *slottype = nth_slot_type(curr->sig, i);
                if (slottype && curr->func!=method) {
                    if (jl_subtype(slottype, decl_i, 0)) {
                        ok=0;
                        break;
                    }
                }
                curr = curr->next;
            }
            if (ok)
                jl_tupleset(type, i, decl_i);
        }
    }

    // for varargs methods, only specialize up to max_args.
    // in general, here we want to find the biggest type that's not a
    // supertype of any other method signatures. so far we are conservative
    // and the types we find should be bigger.
    if (jl_tuple_len(type) > mt->max_args &&
        jl_is_seq_type(jl_tupleref(decl,jl_tuple_len(decl)-1))) {
        size_t nspec = mt->max_args + 2;
        jl_tuple_t *limited = jl_alloc_tuple(nspec);
        for(i=0; i < nspec-1; i++) {
            jl_tupleset(limited, i, jl_tupleref(type, i));
        }
        jl_value_t *lasttype = jl_tupleref(type,i-1);
        // if all subsequent arguments are subtypes of lasttype, specialize
        // on that instead of decl. for example, if decl is
        // (Any...)
        // and type is
        // (Symbol, Symbol, Symbol)
        // then specialize as (Symbol...), but if type is
        // (Symbol, Int32, Expr)
        // then specialize as (Any...)
        size_t j = i;
        int all_are_subtypes=1;
        for(; j < jl_tuple_len(type); j++) {
            if (!jl_subtype(jl_tupleref(type,j), lasttype, 0)) {
                all_are_subtypes = 0;
                break;
            }
        }
        type = limited;
        if (all_are_subtypes) {
            // avoid Type{Type{...}...}...
            if (jl_is_type_type(lasttype))
                lasttype = (jl_value_t*)jl_type_type;
            temp = (jl_value_t*)jl_tuple1(lasttype);
            jl_tupleset(type, i, jl_apply_type((jl_value_t*)jl_seq_type,
                                               (jl_tuple_t*)temp));
        }
        else {
            jl_value_t *lastdeclt = jl_tupleref(decl,jl_tuple_len(decl)-1);
            if (jl_tuple_len(sparams) > 0) {
                lastdeclt = (jl_value_t*)
                    jl_instantiate_type_with((jl_type_t*)lastdeclt,
                                             sparams->data,
                                             jl_tuple_len(sparams)/2);
            }
            jl_tupleset(type, i, lastdeclt);
        }
        // now there is a problem: the computed signature is more
        // general than just the given arguments, so it might conflict
        // with another definition that doesn't have cache instances yet.
        // to fix this, we insert guard cache entries for all intersections
        // of this signature and definitions. those guard entries will
        // supersede this one in conflicted cases, alerting us that there
        // should actually be a cache miss.
        need_guard_entries = 1;
    }

    if (need_guard_entries) {
        temp = ml_matches(mt->defs, (jl_value_t*)type, lambda_sym, -1);
        for(i=0; i < jl_array_len(temp); i++) {
            jl_value_t *m = jl_cellref(temp, i);
            if (jl_tupleref(m,2) != (jl_value_t*)method->linfo) {
                jl_method_cache_insert(mt, (jl_tuple_t*)jl_tupleref(m, 0),
                                       jl_bottom_func);
            }
        }
    }

    // here we infer types and specialize the method
    /*
    if (sparams==jl_null)
        newmeth = method;
    else
    */
    jl_array_t *lilist=NULL;
    jl_lambda_info_t *li=NULL;
    if (method->linfo && method->linfo->specializations!=NULL) {
        // reuse code already generated for this combination of lambda and
        // arguments types. this happens for inner generic functions where
        // a new closure is generated on each call to the enclosing function.
        lilist = method->linfo->specializations;
        int k;
        for(k=0; k < lilist->length; k++) {
            li = (jl_lambda_info_t*)jl_cellref(lilist, k);
            if (jl_types_equal((jl_value_t*)li->specTypes, (jl_value_t*)type))
                break;
        }
        if (k == lilist->length) lilist=NULL;
    }
    if (lilist != NULL && !li->inInference) {
        assert(li);
        newmeth = jl_reinstantiate_method(method, li);
        (void)jl_method_cache_insert(mt, type, newmeth);
        JL_GC_POP();
        return newmeth;
    }
    else {
        newmeth = jl_instantiate_method(method, sparams);
    }
    /*
      if "method" itself can ever be compiled, for example for use as
      an unspecialized method (see below), then newmeth->fptr might point
      to some slow compiled code instead of jl_trampoline, meaning our
      type-inferred code would never get compiled. this can be fixed with
      the commented-out snippet below.
    */
    assert(!(newmeth->linfo && newmeth->linfo->ast) ||
           newmeth->fptr == &jl_trampoline);
    /*
    if (newmeth->linfo&&newmeth->linfo->ast&&newmeth->fptr!=&jl_trampoline) {
        newmeth->fptr = &jl_trampoline;
    }
    */

    (void)jl_method_cache_insert(mt, type, newmeth);

    if (newmeth->linfo != NULL && newmeth->linfo->sparams == jl_null) {
        // when there are no static parameters, one unspecialized version
        // of a function can be shared among all cached specializations.
        if (method->linfo->unspecialized == NULL) {
            method->linfo->unspecialized =
                jl_instantiate_method(method, jl_null);
        }
        newmeth->linfo->unspecialized = method->linfo->unspecialized;
    }

    if (newmeth->linfo != NULL && newmeth->linfo->ast != NULL) {
        newmeth->linfo->specTypes = type;
        jl_array_t *spe = method->linfo->specializations;
        if (spe == NULL) {
            spe = jl_alloc_cell_1d(1);
            jl_cellset(spe, 0, newmeth->linfo);
        }
        else {
            jl_cell_1d_push(spe, (jl_value_t*)newmeth->linfo);
        }
        method->linfo->specializations = spe;
        jl_type_infer(newmeth->linfo, type, method->linfo);
    }
    JL_GC_POP();
    return newmeth;
}

static jl_value_t *lookup_match(jl_value_t *a, jl_value_t *b, jl_tuple_t **penv,
                                jl_tuple_t *tvars)
{
    jl_value_t *ti = jl_type_intersection_matching(a, b, penv, tvars);
    if (ti == (jl_value_t*)jl_bottom_type)
        return ti;
    jl_value_t **ee = alloca(sizeof(void*) * jl_tuple_len(*penv));
    int n=0;
    // only keep vars in tvars list
    jl_value_t **tvs;
    int tvarslen;
    if (jl_is_typevar(tvars)) {
        tvs = (jl_value_t**)&tvars;
        tvarslen = 1;
    }
    else {
        tvs = &jl_t0(tvars);
        tvarslen = jl_tuple_len(tvars);
    }
    for(int i=0; i < jl_tuple_len(*penv); i+=2) {
        jl_value_t *v = jl_tupleref(*penv,i);
        jl_value_t *val = jl_tupleref(*penv,i+1);
        for(int j=0; j < tvarslen; j++) {
            if (v == tvs[j]) {
                ee[n++] = v;
                ee[n++] = val;
            }
        }
    }
    if (n != jl_tuple_len(*penv)) {
        jl_tuple_t *en = jl_alloc_tuple_uninit(n);
        memcpy(en->data, ee, n*sizeof(void*));
        *penv = en;
    }
    return ti;
}

static jl_function_t *jl_mt_assoc_by_type(jl_methtable_t *mt, jl_tuple_t *tt, int cache)
{
    jl_methlist_t *m = mt->defs;
    size_t nargs = jl_tuple_len(tt);
    size_t i;
    jl_value_t *ti=(jl_value_t*)jl_bottom_type;
    jl_tuple_t *newsig=NULL, *env = jl_null;
    JL_GC_PUSH(&env, &newsig);

    while (m != JL_NULL) {
        if (m->tvars!=jl_null) {
            ti = lookup_match((jl_value_t*)tt, (jl_value_t*)m->sig,
                              &env, m->tvars);
            if (ti != (jl_value_t*)jl_bottom_type) {
                // parametric methods only match if all typevars are matched by
                // non-typevars.
                for(i=1; i < jl_tuple_len(env); i+=2) {
                    if (jl_is_typevar(jl_tupleref(env,i)))
                        break;
                }
                if (i >= jl_tuple_len(env))
                    break;
                ti = (jl_value_t*)jl_bottom_type;
            }
        }
        else if (jl_tuple_subtype(&jl_tupleref(tt,0), nargs,
                                  &jl_tupleref(m->sig,0),
                                  jl_tuple_len(m->sig), 0, 0)) {
            break;
        }
        m = m->next;
    }

    if (ti == (jl_value_t*)jl_bottom_type) {
        JL_GC_POP();
        if (m != JL_NULL) {
            if (!cache)
                return m->func;
            return cache_method(mt, tt, m->func, (jl_tuple_t*)m->sig, jl_null);
        }
        return jl_bottom_func;
    }

    assert(jl_is_tuple(env));
    // don't bother computing this if no arguments are tuples
    for(i=0; i < jl_tuple_len(tt); i++) {
        if (jl_is_tuple(jl_tupleref(tt,i)))
            break;
    }
    if (i < jl_tuple_len(tt)) {
        newsig = (jl_tuple_t*)jl_instantiate_type_with((jl_type_t*)m->sig,
                                                       &jl_tupleref(env,0),
                                                       jl_tuple_len(env)/2);
    }
    else {
        newsig = (jl_tuple_t*)m->sig;
    }
    assert(jl_is_tuple(newsig));
    jl_function_t *nf;
    if (!cache)
        nf = m->func;
    else
        nf = cache_method(mt, tt, m->func, newsig, env);
    JL_GC_POP();
    return nf;
}

jl_tag_type_t *jl_wrap_Type(jl_value_t *t);

static int sigs_eq(jl_value_t *a, jl_value_t *b)
{
    if (jl_has_typevars(a) || jl_has_typevars(b)) {
        return jl_types_equal_generic(a,b);
    }
    return jl_subtype(a, b, 0) && jl_subtype(b, a, 0);
}

int jl_args_morespecific(jl_value_t *a, jl_value_t *b)
{
    int msp = jl_type_morespecific(a,b,0);
    if (jl_has_typevars(b)) {
        if (jl_type_match_morespecific(a,b) == (jl_value_t*)jl_false) {
            if (jl_has_typevars(a))
                return 0;
            return msp;
        }
        if (jl_has_typevars(a)) {
            //if (jl_type_match_morespecific(b,a) == (jl_value_t*)jl_false)
            //    return 1;
            // this rule seems to work better:
            if (jl_type_match(b,a) == (jl_value_t*)jl_false)
                return 1;
        }
        int nmsp = jl_type_morespecific(b,a,0);
        if (nmsp == msp)
            return 0;
    }
    if (jl_has_typevars((jl_value_t*)a)) {
        int nmsp = jl_type_morespecific(b,a,0);
        if (nmsp && msp)
            return 1;
        if (jl_type_match_morespecific(b,a) != (jl_value_t*)jl_false) {
            return 0;
        }
    }
    return msp;
}

static int is_va_tuple(jl_tuple_t *t)
{
    return (jl_tuple_len(t)>0 && jl_is_seq_type(jl_tupleref(t,jl_tuple_len(t)-1)));
}

static void print_func_loc(ios_t *s, jl_lambda_info_t *li);

/*
  warn about ambiguous method priorities
  
  the relative priority of A and B is ambiguous if
  !subtype(A,B) && !subtype(B,A) && no corresponding tuple
  elements are disjoint.
  
  for example, (AbstractArray, AbstractMatrix) and (AbstractMatrix, AbstractArray) are ambiguous.
  however, (AbstractArray, AbstractMatrix, Foo) and (AbstractMatrix, AbstractArray, Bar) are fine
  since Foo and Bar are disjoint, so there would be no confusion over
  which one to call.
  
  There is also this kind of ambiguity: foo{T,S}(T, S) vs. foo(Any,Any)
  In this case jl_types_equal() is true, but one is jl_type_morespecific
  or jl_type_match_morespecific than the other.
  To check this, jl_types_equal_generic needs to be more sophisticated
  so (T,T) is not equivalent to (Any,Any). (TODO)
*/
static void check_ambiguous(jl_methlist_t *ml, jl_tuple_t *type,
                            jl_tuple_t *sig, jl_sym_t *fname,
                            jl_lambda_info_t *linfo)
{
    size_t tl = jl_tuple_len(type);
    size_t sl = jl_tuple_len(sig);
    // we know !jl_args_morespecific(type, sig)
    if ((tl==sl ||
         (tl==sl+1 && is_va_tuple(type)) ||
         (tl+1==sl && is_va_tuple(sig))) &&
        !jl_args_morespecific((jl_value_t*)sig, (jl_value_t*)type)) {
        jl_value_t *isect = jl_type_intersection((jl_value_t*)type,
                                                 (jl_value_t*)sig);
        if (isect == (jl_value_t*)jl_bottom_type)
            return;
        JL_GC_PUSH(&isect);
        jl_methlist_t *l = ml;
        while (l != JL_NULL) {
            if (sigs_eq(isect, (jl_value_t*)l->sig))
                goto done_chk_amb;  // ok, intersection is covered
            l = l->next;
        }
        char *n = fname->name;
        jl_value_t *errstream = jl_stderr_obj();
        JL_STREAM *s = JL_STDERR;
        JL_PRINTF(s, "Warning: New definition %s", n);
        jl_show(errstream, (jl_value_t*)type);
<<<<<<< HEAD
        JL_PRINTF(s, " is ambiguous with %s", n);
        jl_show(errstream, (jl_value_t*)sig);
        JL_PRINTF(s, ".\n         Make sure %s", n);
=======
        print_func_loc(s, linfo);
        ios_printf(s, " is ambiguous with %s", n);
        jl_show(errstream, (jl_value_t*)sig);
        print_func_loc(s, ml->func->linfo);
        ios_printf(s, ".\n         Make sure %s", n);
>>>>>>> 7a7fc10c
        jl_show(errstream, isect);
        JL_PRINTF(s, " is defined first.\n");
    done_chk_amb:
        JL_GC_POP();
    }
}

static int has_unions(jl_tuple_t *type)
{
    int i;
    for(i=0; i < jl_tuple_len(type); i++) {
        jl_value_t *t = jl_tupleref(type,i);
        if (jl_is_union_type(t) ||
            (jl_is_seq_type(t) && jl_is_union_type(jl_tparam0(t))))
            return 1;
    }
    return 0;
}

static
jl_methlist_t *jl_method_list_insert(jl_methlist_t **pml, jl_tuple_t *type,
                                     jl_function_t *method, jl_tuple_t *tvars,
                                     int check_amb)
{
    jl_methlist_t *l, **pl;

    assert(jl_is_tuple(type));
    l = *pml;
    while (l != JL_NULL) {
        if (((l->tvars==jl_null) == (tvars==jl_null)) &&
            sigs_eq((jl_value_t*)type, (jl_value_t*)l->sig)) {
            // method overwritten
            JL_SIGATOMIC_BEGIN();
            l->sig = type;
            l->tvars = tvars;
            l->va = (jl_tuple_len(type) > 0 &&
                     jl_is_seq_type(jl_tupleref(type,jl_tuple_len(type)-1))) ?
                1 : 0;
            l->invokes = JL_NULL;
            l->func = method;
            JL_SIGATOMIC_END();
            return l;
        }
        l = l->next;
    }
    pl = pml;
    l = *pml;
    while (l != JL_NULL) {
        if (jl_args_morespecific((jl_value_t*)type, (jl_value_t*)l->sig))
            break;
        if (check_amb) {
            check_ambiguous(*pml, (jl_tuple_t*)type, (jl_tuple_t*)l->sig,
                            method->linfo ? method->linfo->name :
                            anonymous_sym,
                            method->linfo);
        }
        pl = &l->next;
        l = l->next;
    }
    jl_methlist_t *newrec = (jl_methlist_t*)allocobj(sizeof(jl_methlist_t));
    newrec->type = (jl_type_t*)jl_method_type;
    newrec->sig = type;
    newrec->tvars = tvars;
    newrec->va = (jl_tuple_len(type) > 0 &&
                  jl_is_seq_type(jl_tupleref(type,jl_tuple_len(type)-1))) ?
        1 : 0;
    newrec->func = method;
    newrec->invokes = JL_NULL;
    newrec->next = l;
    JL_SIGATOMIC_BEGIN();
    *pl = newrec;
    // if this contains Union types, methods after it might actually be
    // more specific than it. we need to re-sort them.
    if (has_unions(type)) {
        jl_methlist_t *item = newrec->next, *next;
        jl_methlist_t **pitem = &newrec->next, **pnext;
        while (item != JL_NULL) {
            pl = pml;
            l = *pml;
            next = item->next;
            pnext = &item->next;
            while (l != newrec->next) {
                if (jl_args_morespecific((jl_value_t*)item->sig,
                                         (jl_value_t*)l->sig)) {
                    // reinsert item earlier in the list
                    *pitem = next;
                    item->next = l;
                    *pl = item;
                    pnext = pitem;
                    break;
                }
                pl = &l->next;
                l = l->next;
            }
            item = next;
            pitem = pnext;
        }
    }
    JL_SIGATOMIC_END();
    return newrec;
}

static void remove_conflicting(jl_methlist_t **pl, jl_value_t *type)
{
    jl_methlist_t *l = *pl;
    while (l != JL_NULL) {
        if (jl_type_intersection(type, (jl_value_t*)l->sig) !=
            (jl_value_t*)jl_bottom_type) {
            *pl = l->next;
        }
        else {
            pl = &l->next;
        }
        l = l->next;
    }
}

jl_methlist_t *jl_method_table_insert(jl_methtable_t *mt, jl_tuple_t *type,
                                      jl_function_t *method, jl_tuple_t *tvars)
{
    if (jl_tuple_len(tvars) == 1)
        tvars = (jl_tuple_t*)jl_t0(tvars);
    JL_SIGATOMIC_BEGIN();
    jl_methlist_t *ml = jl_method_list_insert(&mt->defs,type,method,tvars,1);
    // invalidate cached methods that overlap this definition
    remove_conflicting(&mt->cache, (jl_value_t*)type);
    if (mt->cache_arg1 != JL_NULL) {
        for(int i=0; i < jl_array_len(mt->cache_arg1); i++) {
            jl_methlist_t **pl = (jl_methlist_t**)&jl_cellref(mt->cache_arg1,i);
            if (*pl && *pl != JL_NULL)
                remove_conflicting(pl, (jl_value_t*)type);
        }
    }
    if (mt->cache_targ != JL_NULL) {
        for(int i=0; i < jl_array_len(mt->cache_targ); i++) {
            jl_methlist_t **pl = (jl_methlist_t**)&jl_cellref(mt->cache_targ,i);
            if (*pl && *pl != JL_NULL)
                remove_conflicting(pl, (jl_value_t*)type);
        }
    }
    // update max_args
    jl_tuple_t *t = (jl_tuple_t*)type;
    size_t na = jl_tuple_len(t);
    if (is_va_tuple(t))
        na--;
    if (na > mt->max_args) {
        mt->max_args = na;
    }
    JL_SIGATOMIC_END();
    return ml;
}

jl_value_t *jl_no_method_error(jl_function_t *f, jl_value_t **args, size_t na)
{
    jl_value_t **a = alloca(sizeof(jl_value_t*)*(na+1));
    a[0] = (jl_value_t*)f;
    int i;
    for(i=0; i < na; i++)
        a[i+1] = args[i];
    return jl_apply(jl_method_missing_func, a, na+1);
}

static jl_tuple_t *arg_type_tuple(jl_value_t **args, size_t nargs)
{
    jl_tuple_t *tt = jl_alloc_tuple(nargs);
    JL_GC_PUSH(&tt);
    size_t i;
    for(i=0; i < jl_tuple_len(tt); i++) {
        jl_value_t *a;
        if (jl_is_nontuple_type(args[i])) {  //***
            a = (jl_value_t*)jl_wrap_Type(args[i]);
        }
        else {
            a = (jl_value_t*)jl_full_type(args[i]);
        }
        jl_tupleset(tt, i, a);
    }
    JL_GC_POP();
    return tt;
}

jl_function_t *jl_method_lookup_by_type(jl_methtable_t *mt, jl_tuple_t *types,
                                        int cache)
{
    jl_function_t *sf = jl_method_table_assoc_exact_by_type(mt, types);
    if (sf == jl_bottom_func) {
        sf = jl_mt_assoc_by_type(mt, types, cache);
    }
    return sf;
}

jl_function_t *jl_method_lookup(jl_methtable_t *mt, jl_value_t **args, size_t nargs, int cache)
{
    jl_function_t *sf = jl_method_table_assoc_exact(mt, args, nargs);
    if (sf == jl_bottom_func) {
        jl_tuple_t *tt = arg_type_tuple(args, nargs);
        JL_GC_PUSH(&tt);
        sf = jl_mt_assoc_by_type(mt, tt, cache);
        JL_GC_POP();
    }
    return sf;
}

// compile-time method lookup
jl_function_t *jl_get_specialization(jl_function_t *f, jl_tuple_t *types)
{
    assert(jl_is_gf(f));
    if (!jl_is_leaf_type((jl_value_t*)types))
        return NULL;
    jl_methtable_t *mt = jl_gf_mtable(f);
    jl_function_t *sf = jl_method_lookup_by_type(mt, types, 1);
    if (sf == jl_bottom_func) {
        return NULL;
    }
    if (sf->linfo == NULL || sf->linfo->ast == NULL) {
        return NULL;
    }
    if (sf->linfo->inInference) return NULL;
    if (sf->linfo->functionObject == NULL) {
        if (sf->fptr != &jl_trampoline)
            return NULL;
        jl_compile(sf);
    }
    return sf;
}

DLLEXPORT void jl_compile_hint(jl_function_t *f, jl_tuple_t *types)
{
    (void)jl_get_specialization(f, types);
}

#ifdef JL_TRACE
static int trace_en = 0;
static int error_en = 1;
static void __attribute__ ((unused)) enable_trace(int x) { trace_en=x; }
static void show_call(jl_value_t *F, jl_value_t **args, uint32_t nargs)
{
    JL_PRINTF(JL_STDOUT, "%s(",  jl_gf_name(F)->name);
    for(size_t i=0; i < nargs; i++) {
        if (i > 0) JL_PRINTF(JL_STDOUT, ", ");
        JL_PRINTF(JL_STDOUT, "%s", type_summary((jl_value_t*)jl_typeof(args[i])));
    }
    JL_PRINTF(JL_STDOUT, ")\n");
}
#endif

JL_CALLABLE(jl_apply_generic)
{
    jl_methtable_t *mt = jl_gf_mtable(F);
#ifdef JL_GF_PROFILE
    mt->ncalls++;
#endif
#ifdef JL_TRACE
    if (trace_en) {
        show_call(F, args, nargs);
    }
#endif
    /*
      search order:
      look at concrete signatures
      if there is an exact match, return it
      otherwise look for a matching generic signature
      if no concrete or generic match, raise error
      if no generic match, use the concrete one even if inexact
      otherwise instantiate the generic method and use it
    */
    jl_function_t *mfunc = jl_method_table_assoc_exact(mt, args, nargs);
    if (mfunc != jl_bottom_func) {
        if (mfunc->linfo != NULL && 
            (mfunc->linfo->inInference || mfunc->linfo->inCompile)) {
            // if inference is running on this function, return a copy
            // of the function to be compiled without inference and run.
            jl_lambda_info_t *li = mfunc->linfo;
            if (li->unspecialized == NULL) {
                li->unspecialized = jl_instantiate_method(mfunc, li->sparams);
            }
            mfunc = li->unspecialized;
        }
    }
    else {
        jl_tuple_t *tt = arg_type_tuple(args, nargs);
        JL_GC_PUSH(&tt);
        mfunc = jl_mt_assoc_by_type(mt, tt, 1);
        JL_GC_POP();
    }

    if (mfunc == jl_bottom_func) {
#ifdef JL_TRACE
        if (error_en) {
            show_call(F, args, nargs);
        }
#endif
        return jl_no_method_error((jl_function_t*)F, args, nargs);
    }
    assert(!mfunc->linfo || !mfunc->linfo->inInference);

    return jl_apply(mfunc, args, nargs);
}

// invoke()
// this does method dispatch with a set of types to match other than the
// types of the actual arguments. this means it sometimes does NOT call the
// most specific method for the argument types, so we need different logic.
// first we use the given types to look up a definition, then we perform
// caching and specialization within just that definition.
// every definition has its own private method table for this purpose.
//
// NOTE: assumes argument type is a subtype of the lookup type.
jl_value_t *jl_gf_invoke(jl_function_t *gf, jl_tuple_t *types,
                         jl_value_t **args, size_t nargs)
{
    assert(jl_is_gf(gf));
    jl_methtable_t *mt = jl_gf_mtable(gf);

    jl_methlist_t *m = mt->defs;
    size_t typelen = jl_tuple_len(types);
    size_t i;
    jl_value_t *env = (jl_value_t*)jl_false;

    while (m != JL_NULL) {
        if (m->tvars!=jl_null) {
            env = jl_type_match((jl_value_t*)types, (jl_value_t*)m->sig);
            if (env != (jl_value_t*)jl_false) break;
        }
        else if (jl_tuple_subtype(&jl_tupleref(types,0), typelen,
                                  &jl_tupleref(m->sig,0),
                                  jl_tuple_len(m->sig), 0, 0)) {
            break;
        }
        m = m->next;
    }

    if (m == JL_NULL) {
        return jl_no_method_error(gf, args, nargs);
    }

    // now we have found the matching definition.
    // next look for or create a specialization of this definition.

    jl_function_t *mfunc;
    if (m->invokes == JL_NULL)
        mfunc = jl_bottom_func;
    else
        mfunc = jl_method_table_assoc_exact(m->invokes, args, nargs);
    if (mfunc != jl_bottom_func) {
        if (mfunc->linfo != NULL && 
            (mfunc->linfo->inInference || mfunc->linfo->inCompile)) {
            // if inference is running on this function, return a copy
            // of the function to be compiled without inference and run.
            jl_lambda_info_t *li = mfunc->linfo;
            if (li->unspecialized == NULL) {
                li->unspecialized = jl_instantiate_method(mfunc, li->sparams);
            }
            mfunc = li->unspecialized;
        }
    }
    else {
        jl_tuple_t *tpenv=jl_null;
        jl_tuple_t *newsig=NULL;
        jl_tuple_t *tt=NULL;
        JL_GC_PUSH(&env, &newsig, &tt);

        if (m->invokes == JL_NULL) {
            m->invokes = new_method_table(mt->name);
            // this private method table has just this one definition
            jl_method_list_insert(&m->invokes->defs,m->sig,m->func,m->tvars,0);
        }

        tt = arg_type_tuple(args, nargs);

        newsig = (jl_tuple_t*)m->sig;

        if (env != (jl_value_t*)jl_false) {
            tpenv = (jl_tuple_t*)env;
            // don't bother computing this if no arguments are tuples
            for(i=0; i < jl_tuple_len(tt); i++) {
                if (jl_is_tuple(jl_tupleref(tt,i)))
                    break;
            }
            if (i < jl_tuple_len(tt)) {
                newsig =
                    (jl_tuple_t*)jl_instantiate_type_with((jl_type_t*)m->sig,
                                                          &jl_tupleref(tpenv,0),
                                                          jl_tuple_len(tpenv)/2);
            }
        }
        mfunc = cache_method(m->invokes, tt, m->func, newsig, tpenv);
        JL_GC_POP();
    }

    return jl_apply(mfunc, args, nargs);
}

static void print_func_loc(ios_t *s, jl_lambda_info_t *li)
{
    long lno = li->line;
    if (lno > 0) {
        char *fname = ((jl_sym_t*)li->file)->name;
        JL_PRINTF(s, " at %s:%d", fname, lno);
    }
}

static void print_methlist(jl_value_t *outstr, char *name, jl_methlist_t *ml)
{
    JL_STREAM *s = (JL_STREAM*)jl_iostr_data(outstr);
    while (ml != JL_NULL) {
        JL_PRINTF(s, "%s", name);
        if (ml->tvars != jl_null) {
            if (jl_is_typevar(ml->tvars)) {
                JL_PUTC('{', s); jl_show(outstr, (jl_value_t*)ml->tvars);
                JL_PUTC('}', s);
            }
            else {
                jl_show_tuple(outstr, ml->tvars, '{', '}', 0);
            }
        }
        jl_show(outstr, (jl_value_t*)ml->sig);
        if (ml->func == jl_bottom_func)  {
            // mark guard cache entries
            JL_PRINTF(s, " *");
        }
        else {
            jl_lambda_info_t *li = ml->func->linfo;
            assert(li);
            print_func_loc(s, li);
        }
        if (ml->next != JL_NULL)
            JL_PRINTF(s, "\n");
        ml = ml->next;
    }
}

void jl_show_method_table(jl_value_t *outstr, jl_function_t *gf)
{
    char *name = jl_gf_name(gf)->name;
    jl_methtable_t *mt = jl_gf_mtable(gf);
    print_methlist(outstr, name, mt->defs);
    //JL_PRINTF(JL_STDOUT, "\ncache:\n");
    //print_methlist(outstr, name, mt->cache);
}

void jl_initialize_generic_function(jl_function_t *f, jl_sym_t *name)
{
    f->fptr = jl_apply_generic;
    f->env = (jl_value_t*)new_method_table(name);
}

jl_function_t *jl_new_generic_function(jl_sym_t *name)
{
    jl_function_t *f = jl_new_closure(jl_apply_generic, NULL, NULL);
    JL_GC_PUSH(&f);
    jl_initialize_generic_function(f, name);
    JL_GC_POP();
    return f;
}

DLLEXPORT jl_function_t *jl_new_gf_internal(jl_value_t *env)
{
    return jl_new_closure(jl_apply_generic, env, NULL);
}

void jl_add_method(jl_function_t *gf, jl_tuple_t *types, jl_function_t *meth,
                   jl_tuple_t *tvars)
{
    assert(jl_is_function(gf));
    assert(jl_is_tuple(types));
    assert(jl_is_func(meth));
    assert(jl_is_mtable(jl_gf_mtable(gf)));
    if (meth->linfo != NULL)
        meth->linfo->name = jl_gf_name(gf);
    (void)jl_method_table_insert(jl_gf_mtable(gf), types, meth, tvars);
}

DLLEXPORT jl_tuple_t *jl_match_method(jl_value_t *type, jl_value_t *sig,
                                      jl_tuple_t *tvars)
{
    jl_tuple_t *env = jl_null;
    jl_value_t *ti=NULL;
    JL_GC_PUSH(&env, &ti);
    ti = lookup_match(type, (jl_value_t*)sig, &env, tvars);
    jl_tuple_t *result = jl_tuple2(ti, env);
    JL_GC_POP();
    return result;
}

static jl_tuple_t *match_method(jl_value_t *type, jl_function_t *func,
                                jl_tuple_t *sig, jl_tuple_t *tvars)
{
    jl_tuple_t *env = jl_null;
    jl_value_t *ti=NULL;
    JL_GC_PUSH(&env, &ti);

    ti = lookup_match(type, (jl_value_t*)sig, &env, tvars);
    jl_tuple_t *result = NULL;
    if (ti != (jl_value_t*)jl_bottom_type) {
        assert(func->linfo);  // no builtin methods
        jl_value_t *cenv;
        if (func->env != NULL) {
            cenv = func->env;
        }
        else {
            cenv = (jl_value_t*)jl_null;
        }
        result = jl_tuple(4, ti, env, func->linfo, cenv);
    }
    JL_GC_POP();
    return result;
}

// returns linked tuples (argtypes, static_params, lambdainfo, cloenv, next)
static jl_value_t *ml_matches(jl_methlist_t *ml, jl_value_t *type,
                              jl_sym_t *name, int lim)
{
    jl_array_t *t = (jl_array_t*)jl_an_empty_cell;
    jl_tuple_t *matc=NULL;
    JL_GC_PUSH(&t, &matc);
    int len=0;
    while (ml != JL_NULL) {
        // a method is shadowed if type <: S <: m->sig where S is the
        // signature of another applicable method
        /*
          more generally, we can stop when the type is a subtype of the
          union of all the signatures examined so far.
        */
        matc = match_method(type, ml->func, ml->sig, ml->tvars);
        if (matc != NULL) {
            len++;
            if (lim >= 0 && len > lim) {
                JL_GC_POP();
                return jl_false;
            }
            if (len == 1) {
                t = jl_alloc_cell_1d(1);
                jl_cellref(t,0) = (jl_value_t*)matc;
            }
            else {
                jl_cell_1d_push(t, (jl_value_t*)matc);
            }
            // (type ∩ ml->sig == type) ⇒ (type ⊆ ml->sig)
            // NOTE: jl_subtype check added in case the intersection is
            // over-approximated.
            if (jl_types_equal(jl_t0(matc), type) &&
                jl_subtype(type, (jl_value_t*)ml->sig, 0)) {
                JL_GC_POP();
                return (jl_value_t*)t;
            }
        }
        ml = ml->next;
    }
    JL_GC_POP();
    return (jl_value_t*)t;
}

void jl_add_constructors(jl_struct_type_t *t);
JL_CALLABLE(jl_f_ctor_trampoline);

// return linked tuples (t1, M1, (t2, M2, (... ()))) of types and methods.
// t is the intersection of the type argument and the method signature,
// and M is the corresponding LambdaStaticData (jl_lambda_info_t)
// lim is the max # of methods to return. if there are more return jl_false.
// -1 for no limit.
DLLEXPORT
jl_value_t *jl_matching_methods(jl_function_t *gf, jl_value_t *type, int lim)
{
    assert(jl_is_func(gf));
    if (gf->fptr == jl_f_no_function)
        return (jl_value_t*)jl_an_empty_cell;
    if (gf->fptr == jl_f_ctor_trampoline)
        jl_add_constructors((jl_struct_type_t*)gf);
    if (!jl_is_gf(gf)) {
        return (jl_value_t*)jl_an_empty_cell;
    }
    jl_methtable_t *mt = jl_gf_mtable(gf);
    return ml_matches(mt->defs, type, jl_gf_name(gf), lim);
}

DLLEXPORT
int jl_is_builtin(jl_value_t *v)
{
    return ((jl_is_func(v) && (((jl_function_t*)v)->linfo==NULL) &&
             !jl_is_gf(v)) ||
            jl_typeis(v,jl_intrinsic_type));
}

DLLEXPORT
int jl_is_genericfunc(jl_value_t *v)
{
    return (jl_is_func(v) && jl_is_gf(v));
}

DLLEXPORT
jl_sym_t *jl_genericfunc_name(jl_value_t *v)
{
    return jl_gf_name(v);
}<|MERGE_RESOLUTION|>--- conflicted
+++ resolved
@@ -1041,17 +1041,9 @@
         JL_STREAM *s = JL_STDERR;
         JL_PRINTF(s, "Warning: New definition %s", n);
         jl_show(errstream, (jl_value_t*)type);
-<<<<<<< HEAD
         JL_PRINTF(s, " is ambiguous with %s", n);
         jl_show(errstream, (jl_value_t*)sig);
         JL_PRINTF(s, ".\n         Make sure %s", n);
-=======
-        print_func_loc(s, linfo);
-        ios_printf(s, " is ambiguous with %s", n);
-        jl_show(errstream, (jl_value_t*)sig);
-        print_func_loc(s, ml->func->linfo);
-        ios_printf(s, ".\n         Make sure %s", n);
->>>>>>> 7a7fc10c
         jl_show(errstream, isect);
         JL_PRINTF(s, " is defined first.\n");
     done_chk_amb:
