--- conflicted
+++ resolved
@@ -46,17 +46,14 @@
     return size_wrap(u8_charnum(str+start, stop-start));
 }
 
-<<<<<<< HEAD
-
-extern int mk_wcwidth(wchar_t c);
-=======
 #ifndef __WIN32__
 extern int wcwidth(wchar_t c);
 #else
 extern int mk_wcwidth(wchar_t c);
 #define wcwidth mk_wcwidth
 #endif
->>>>>>> 7f348c39
+
+extern int mk_wcwidth(wchar_t c);
 
 value_t fl_string_width(value_t *args, u_int32_t nargs)
 {
@@ -64,7 +61,7 @@
     if (iscprim(args[0])) {
         cprim_t *cp = (cprim_t*)ptr(args[0]);
         if (cp_class(cp) == wchartype) {
-            int w = mk_wcwidth(*(uint32_t*)cp_data(cp));
+            int w = wcwidth(*(uint32_t*)cp_data(cp));
             if (w < 0)
                 return FL_F;
             return fixnum(w);
