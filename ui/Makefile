JULIAHOME = $(abspath ..)
include $(JULIAHOME)/Make.inc

override CFLAGS += $(JCFLAGS)
override CXXFLAGS += $(JCXXFLAGS)

FLAGS = -Wall -Wno-strict-aliasing -fno-omit-frame-pointer \
<<<<<<< HEAD
	-I$(JULIAHOME)/src -I$(JULIAHOME)/src/support -I$(EXTROOT)/include $(CFLAGS) \
	-Xlinker -rpath -Xlinker ./
=======
	-I$(JULIAHOME)/src -I$(JULIAHOME)/src/support -I$(EXTROOT)/include $(CFLAGS)
>>>>>>> 958c7f9e

DEBUGFLAGS = $(FLAGS)
SHIPFLAGS = $(FLAGS)

julia-release julia-debug: %: %-basic %-readline
	@$(MAKE) -C webserver $@

release debug:
	$(MAKE) julia-$@

%.o: %.c repl.h
	$(QUIET_CC) $(CC) $(CFLAGS) $(SHIPFLAGS) -c $< -o $@
%.do: %.c repl.h
	$(QUIET_CC) $(CC) $(CFLAGS) $(DEBUGFLAGS) -c $< -o $@

julia-release-basic: $(JULIAHOME)/julia-release-basic
julia-debug-basic: $(JULIAHOME)/julia-debug-basic
julia-release-readline: $(JULIAHOME)/julia-release-readline
julia-debug-readline: $(JULIAHOME)/julia-debug-readline

$(JULIAHOME)/julia-release-basic: repl.o repl-basic.o
<<<<<<< HEAD
	$(QUIET_LINK) $(CXX) $(LDFLAGS) $(SHIPFLAGS) $^ -o $@ -L$(JULIALIB) -ljulia-release
=======
	$(CXX) $(LDFLAGS) $(SHIPFLAGS) $^ -o $@ -L$(JULIALIB) -ljulia-release
>>>>>>> 958c7f9e
$(JULIAHOME)/julia-debug-basic: repl.do repl-basic.do
	$(QUIET_LINK) $(CXX) $(LDFLAGS) $(DEBUGFLAGS) $^ -o $@ -L$(JULIALIB) -ljulia-debug

$(JULIAHOME)/julia-release-readline: repl.o repl-readline.o
	$(QUIET_LINK) $(CXX) $(LDFLAGS) $(SHIPFLAGS) $^ -o $@ -L$(JULIALIB) -ljulia-release $(READLINE)
$(JULIAHOME)/julia-debug-readline: repl.do repl-readline.do
	$(QUIET_LINK) $(CXX) $(LDFLAGS) $(DEBUGFLAGS) $^ -o $@ -L$(JULIALIB) -ljulia-debug $(READLINE)

clean:
	$(MAKE) -C webserver $@
	rm -f *.o *.do
	rm -f $(JULIAHOME)/julia-*-basic
	rm -f $(JULIAHOME)/julia-*-readline<|MERGE_RESOLUTION|>--- conflicted
+++ resolved
@@ -5,12 +5,7 @@
 override CXXFLAGS += $(JCXXFLAGS)
 
 FLAGS = -Wall -Wno-strict-aliasing -fno-omit-frame-pointer \
-<<<<<<< HEAD
-	-I$(JULIAHOME)/src -I$(JULIAHOME)/src/support -I$(EXTROOT)/include $(CFLAGS) \
-	-Xlinker -rpath -Xlinker ./
-=======
 	-I$(JULIAHOME)/src -I$(JULIAHOME)/src/support -I$(EXTROOT)/include $(CFLAGS)
->>>>>>> 958c7f9e
 
 DEBUGFLAGS = $(FLAGS)
 SHIPFLAGS = $(FLAGS)
@@ -32,11 +27,7 @@
 julia-debug-readline: $(JULIAHOME)/julia-debug-readline
 
 $(JULIAHOME)/julia-release-basic: repl.o repl-basic.o
-<<<<<<< HEAD
-	$(QUIET_LINK) $(CXX) $(LDFLAGS) $(SHIPFLAGS) $^ -o $@ -L$(JULIALIB) -ljulia-release
-=======
 	$(CXX) $(LDFLAGS) $(SHIPFLAGS) $^ -o $@ -L$(JULIALIB) -ljulia-release
->>>>>>> 958c7f9e
 $(JULIAHOME)/julia-debug-basic: repl.do repl-basic.do
 	$(QUIET_LINK) $(CXX) $(LDFLAGS) $(DEBUGFLAGS) $^ -o $@ -L$(JULIALIB) -ljulia-debug
 
